--- conflicted
+++ resolved
@@ -81,8 +81,6 @@
     </div>
     <div class="clearfix list">
       <div class="text">
-<<<<<<< HEAD
-=======
         Worker分组
       </div>
       <div class="cont">
@@ -91,7 +89,6 @@
     </div>
     <div class="clearfix list">
       <div class="text">
->>>>>>> 7518a94f
         {{$t('Notification group')}}
       </div>
       <div class="cont">
@@ -212,19 +209,11 @@
           if (this.item.crontab) {
             api = 'dag/updateSchedule'
             searchParams.id = this.item.id
-<<<<<<< HEAD
-            msg = '编辑成功！不要忘记上线'
-          } else {
-            api = 'dag/createSchedule'
-            searchParams.processDefinitionId = this.item.id
-            msg = '创建成功'
-=======
             msg = `${i18n.$t('Edit')}${i18n.$t('success')},${i18n.$t('Please go online')}`
           } else {
             api = 'dag/createSchedule'
             searchParams.processDefinitionId = this.item.id
             msg = `${i18n.$t('Create')}${i18n.$t('success')}`
->>>>>>> 7518a94f
           }
 
           this.store.dispatch(api, searchParams).then(res => {
