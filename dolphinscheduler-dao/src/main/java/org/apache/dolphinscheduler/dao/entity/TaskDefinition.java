/*
 * Licensed to the Apache Software Foundation (ASF) under one or more
 * contributor license agreements.  See the NOTICE file distributed with
 * this work for additional information regarding copyright ownership.
 * The ASF licenses this file to You under the Apache License, Version 2.0
 * (the "License"); you may not use this file except in compliance with
 * the License.  You may obtain a copy of the License at
 *
 *    http://www.apache.org/licenses/LICENSE-2.0
 *
 * Unless required by applicable law or agreed to in writing, software
 * distributed under the License is distributed on an "AS IS" BASIS,
 * WITHOUT WARRANTIES OR CONDITIONS OF ANY KIND, either express or implied.
 * See the License for the specific language governing permissions and
 * limitations under the License.
 */

package org.apache.dolphinscheduler.dao.entity;

import org.apache.dolphinscheduler.common.Constants;
import org.apache.dolphinscheduler.common.enums.Flag;
import org.apache.dolphinscheduler.common.enums.Priority;
import org.apache.dolphinscheduler.common.enums.TaskTimeoutStrategy;
import org.apache.dolphinscheduler.common.enums.TimeoutFlag;
import org.apache.dolphinscheduler.common.process.Property;
import org.apache.dolphinscheduler.common.utils.JSONUtils;

import java.util.Date;
import java.util.List;
import java.util.Map;
import java.util.Objects;
import java.util.stream.Collectors;

import com.baomidou.mybatisplus.annotation.IdType;
import com.baomidou.mybatisplus.annotation.TableField;
import com.baomidou.mybatisplus.annotation.TableId;
import com.baomidou.mybatisplus.annotation.TableName;
import com.baomidou.mybatisplus.core.toolkit.StringUtils;
import com.fasterxml.jackson.annotation.JsonFormat;
import com.fasterxml.jackson.databind.JsonNode;
import com.fasterxml.jackson.databind.annotation.JsonDeserialize;
import com.fasterxml.jackson.databind.annotation.JsonSerialize;

/**
 * task definition
 */
@TableName("t_ds_task_definition")
public class TaskDefinition {

    /**
     * id
     */
    @TableId(value = "id", type = IdType.AUTO)
    private int id;

    /**
     * code
     */
    private long code;

    /**
     * name
     */
    private String name;

    /**
     * version
     */
    private int version;

    /**
     * description
     */
    private String description;

    /**
     * project code
     */
    private long projectCode;

    /**
     * task user id
     */
    private int userId;

    /**
     * task type
     */
    private String taskType;

    /**
     * user defined parameters
     */
    @JsonDeserialize(using = JSONUtils.JsonDataDeserializer.class)
    @JsonSerialize(using = JSONUtils.JsonDataSerializer.class)
    private String taskParams;

    /**
     * user defined parameter list
     */
    @TableField(exist = false)
    private List<Property> taskParamList;

    /**
     * user define parameter map
     */
    @TableField(exist = false)
    private Map<String, String> taskParamMap;

    /**
     * task is valid: yes/no
     */
    private Flag flag;

    /**
     * task priority
     */
    private Priority taskPriority;

    /**
     * user name
     */
    @TableField(exist = false)
    private String userName;

    /**
     * project name
     */
    @TableField(exist = false)
    private String projectName;

    /**
     * worker group
     */
    private String workerGroup;

    /**
     * environment code
     */
    private Long environmentCode;

    /**
     * fail retry times
     */
    private int failRetryTimes;

    /**
     * fail retry interval
     */
    private int failRetryInterval;

    /**
     * timeout flag
     */
    private TimeoutFlag timeoutFlag;

    /**
     * timeout notify strategy
     */
    private TaskTimeoutStrategy timeoutNotifyStrategy;

    /**
     * task warning time out. unit: minute
     */
    private int timeout;

    /**
     * delay execution time.
     */
    private int delayTime;

    /**
     * resource ids
     */
    private String resourceIds;

    /**
     * create time
     */
    @JsonFormat(pattern = "yyyy-MM-dd HH:mm:ss", timezone = "GMT+8")
    private Date createTime;

    /**
     * update time
     */
    @JsonFormat(pattern = "yyyy-MM-dd HH:mm:ss", timezone = "GMT+8")
    private Date updateTime;

    /**
     * modify user name
     */
    @TableField(exist = false)
    private String modifyBy;

    public TaskDefinition() {
    }

    public TaskDefinition(long code, int version) {
        this.code = code;
        this.version = version;
    }

    public String getName() {
        return name;
    }

    public void setName(String name) {
        this.name = name;
    }

    public int getId() {
        return id;
    }

    public void setId(int id) {
        this.id = id;
    }

    public Date getCreateTime() {
        return createTime;
    }

    public void setCreateTime(Date createTime) {
        this.createTime = createTime;
    }

    public Date getUpdateTime() {
        return updateTime;
    }

    public void setUpdateTime(Date updateTime) {
        this.updateTime = updateTime;
    }

    public Flag getFlag() {
        return flag;
    }

    public void setFlag(Flag flag) {
        this.flag = flag;
    }

    public int getUserId() {
        return userId;
    }

    public void setUserId(int userId) {
        this.userId = userId;
    }

    public String getUserName() {
        return userName;
    }

    public void setUserName(String userName) {
        this.userName = userName;
    }

    public String getProjectName() {
        return projectName;
    }

    public void setProjectName(String projectName) {
        this.projectName = projectName;
    }

    public String getTaskParams() {
        return taskParams;
    }

    public void setTaskParams(String taskParams) {
        this.taskParams = taskParams;
    }

    public List<Property> getTaskParamList() {
        JsonNode localParams = JSONUtils.parseObject(taskParams).findValue("localParams");
        if (localParams != null) {
            taskParamList = JSONUtils.toList(localParams.toString(), Property.class);
        }

        return taskParamList;
    }

    public void setTaskParamList(List<Property> taskParamList) {
        this.taskParamList = taskParamList;
    }

    public void setTaskParamMap(Map<String, String> taskParamMap) {
        this.taskParamMap = taskParamMap;
    }

    public Map<String, String> getTaskParamMap() {
        if (taskParamMap == null && StringUtils.isNotEmpty(taskParams)) {
            JsonNode localParams = JSONUtils.parseObject(taskParams).findValue("localParams");
            if (localParams != null) {
                List<Property> propList = JSONUtils.toList(localParams.toString(), Property.class);
                taskParamMap = propList.stream().collect(Collectors.toMap(Property::getProp, Property::getValue));
            }
        }
        return taskParamMap;
    }

    public int getTimeout() {
        return timeout;
    }

    public void setTimeout(int timeout) {
        this.timeout = timeout;
    }

    public String getDescription() {
        return description;
    }

    public void setDescription(String description) {
        this.description = description;
    }

    public long getCode() {
        return code;
    }

    public void setCode(long code) {
        this.code = code;
    }

    public int getVersion() {
        return version;
    }

    public void setVersion(int version) {
        this.version = version;
    }

    public long getProjectCode() {
        return projectCode;
    }

    public void setProjectCode(long projectCode) {
        this.projectCode = projectCode;
    }

    public String getTaskType() {
        return taskType;
    }

    public void setTaskType(String taskType) {
        this.taskType = taskType;
    }

    public Priority getTaskPriority() {
        return taskPriority;
    }

    public void setTaskPriority(Priority taskPriority) {
        this.taskPriority = taskPriority;
    }

    public String getWorkerGroup() {
        return workerGroup;
    }

    public void setWorkerGroup(String workerGroup) {
        this.workerGroup = workerGroup;
    }

    public int getFailRetryTimes() {
        return failRetryTimes;
    }

    public void setFailRetryTimes(int failRetryTimes) {
        this.failRetryTimes = failRetryTimes;
    }

    public int getFailRetryInterval() {
        return failRetryInterval;
    }

    public void setFailRetryInterval(int failRetryInterval) {
        this.failRetryInterval = failRetryInterval;
    }

    public TaskTimeoutStrategy getTimeoutNotifyStrategy() {
        return timeoutNotifyStrategy;
    }

    public void setTimeoutNotifyStrategy(TaskTimeoutStrategy timeoutNotifyStrategy) {
        this.timeoutNotifyStrategy = timeoutNotifyStrategy;
    }

    public TimeoutFlag getTimeoutFlag() {
        return timeoutFlag;
    }

    public void setTimeoutFlag(TimeoutFlag timeoutFlag) {
        this.timeoutFlag = timeoutFlag;
    }

    public String getResourceIds() {
        return resourceIds;
    }

    public void setResourceIds(String resourceIds) {
        this.resourceIds = resourceIds;
    }

    public int getDelayTime() {
        return delayTime;
    }

    public void setDelayTime(int delayTime) {
        this.delayTime = delayTime;
    }

<<<<<<< HEAD
    public String getDependence() {
        return JSONUtils.getNodeString(this.taskParams, Constants.DEPENDENCE);
    }

    public String getModifyBy() {
        return modifyBy;
    }

    public void setModifyBy(String modifyBy) {
        this.modifyBy = modifyBy;
    }

    @Override
    public boolean equals(Object o) {
        if (o == null) {
            return false;
        }
        TaskDefinition that = (TaskDefinition) o;
        return failRetryTimes == that.failRetryTimes
            && failRetryInterval == that.failRetryInterval
            && timeout == that.timeout
            && delayTime == that.delayTime
            && Objects.equals(name, that.name)
            && Objects.equals(description, that.description)
            && Objects.equals(taskType, that.taskType)
            && Objects.equals(taskParams, that.taskParams)
            && flag == that.flag
            && taskPriority == that.taskPriority
            && Objects.equals(workerGroup, that.workerGroup)
            && timeoutFlag == that.timeoutFlag
            && timeoutNotifyStrategy == that.timeoutNotifyStrategy
            && Objects.equals(resourceIds, that.resourceIds);
=======
    public Long getEnvironmentCode() {
        return this.environmentCode;
    }

    public void setEnvironmentCode(Long environmentCode) {
        this.environmentCode = environmentCode;
>>>>>>> d7af95f9
    }

    @Override
    public String toString() {
        return "TaskDefinition{"
<<<<<<< HEAD
            + "id=" + id
            + ", code=" + code
            + ", name='" + name + '\''
            + ", version=" + version
            + ", description='" + description + '\''
            + ", projectCode=" + projectCode
            + ", userId=" + userId
            + ", taskType=" + taskType
            + ", taskParams='" + taskParams + '\''
            + ", taskParamList=" + taskParamList
            + ", taskParamMap=" + taskParamMap
            + ", flag=" + flag
            + ", taskPriority=" + taskPriority
            + ", userName='" + userName + '\''
            + ", projectName='" + projectName + '\''
            + ", workerGroup='" + workerGroup + '\''
            + ", failRetryTimes=" + failRetryTimes
            + ", failRetryInterval=" + failRetryInterval
            + ", timeoutFlag=" + timeoutFlag
            + ", timeoutNotifyStrategy=" + timeoutNotifyStrategy
            + ", timeout=" + timeout
            + ", delayTime=" + delayTime
            + ", resourceIds='" + resourceIds + '\''
            + ", createTime=" + createTime
            + ", updateTime=" + updateTime
            + '}';
=======
                + "id=" + id
                + ", code=" + code
                + ", name='" + name + '\''
                + ", version=" + version
                + ", description='" + description + '\''
                + ", projectCode=" + projectCode
                + ", userId=" + userId
                + ", taskType=" + taskType
                + ", taskParams='" + taskParams + '\''
                + ", taskParamList=" + taskParamList
                + ", taskParamMap=" + taskParamMap
                + ", flag=" + flag
                + ", taskPriority=" + taskPriority
                + ", userName='" + userName + '\''
                + ", projectName='" + projectName + '\''
                + ", workerGroup='" + workerGroup + '\''
                + ", environmentCode='" + environmentCode + '\''
                + ", failRetryTimes=" + failRetryTimes
                + ", failRetryInterval=" + failRetryInterval
                + ", timeoutFlag=" + timeoutFlag
                + ", timeoutNotifyStrategy=" + timeoutNotifyStrategy
                + ", timeout=" + timeout
                + ", delayTime=" + delayTime
                + ", resourceIds='" + resourceIds + '\''
                + ", createTime=" + createTime
                + ", updateTime=" + updateTime
                + '}';
>>>>>>> d7af95f9
    }
}<|MERGE_RESOLUTION|>--- conflicted
+++ resolved
@@ -412,7 +412,6 @@
         this.delayTime = delayTime;
     }
 
-<<<<<<< HEAD
     public String getDependence() {
         return JSONUtils.getNodeString(this.taskParams, Constants.DEPENDENCE);
     }
@@ -423,6 +422,14 @@
 
     public void setModifyBy(String modifyBy) {
         this.modifyBy = modifyBy;
+    }
+
+    public Long getEnvironmentCode() {
+        return this.environmentCode;
+    }
+
+    public void setEnvironmentCode(Long environmentCode) {
+        this.environmentCode = environmentCode;
     }
 
     @Override
@@ -445,20 +452,11 @@
             && timeoutFlag == that.timeoutFlag
             && timeoutNotifyStrategy == that.timeoutNotifyStrategy
             && Objects.equals(resourceIds, that.resourceIds);
-=======
-    public Long getEnvironmentCode() {
-        return this.environmentCode;
-    }
-
-    public void setEnvironmentCode(Long environmentCode) {
-        this.environmentCode = environmentCode;
->>>>>>> d7af95f9
     }
 
     @Override
     public String toString() {
         return "TaskDefinition{"
-<<<<<<< HEAD
             + "id=" + id
             + ", code=" + code
             + ", name='" + name + '\''
@@ -476,6 +474,7 @@
             + ", projectName='" + projectName + '\''
             + ", workerGroup='" + workerGroup + '\''
             + ", failRetryTimes=" + failRetryTimes
+            + ", environmentCode='" + environmentCode + '\''
             + ", failRetryInterval=" + failRetryInterval
             + ", timeoutFlag=" + timeoutFlag
             + ", timeoutNotifyStrategy=" + timeoutNotifyStrategy
@@ -485,34 +484,5 @@
             + ", createTime=" + createTime
             + ", updateTime=" + updateTime
             + '}';
-=======
-                + "id=" + id
-                + ", code=" + code
-                + ", name='" + name + '\''
-                + ", version=" + version
-                + ", description='" + description + '\''
-                + ", projectCode=" + projectCode
-                + ", userId=" + userId
-                + ", taskType=" + taskType
-                + ", taskParams='" + taskParams + '\''
-                + ", taskParamList=" + taskParamList
-                + ", taskParamMap=" + taskParamMap
-                + ", flag=" + flag
-                + ", taskPriority=" + taskPriority
-                + ", userName='" + userName + '\''
-                + ", projectName='" + projectName + '\''
-                + ", workerGroup='" + workerGroup + '\''
-                + ", environmentCode='" + environmentCode + '\''
-                + ", failRetryTimes=" + failRetryTimes
-                + ", failRetryInterval=" + failRetryInterval
-                + ", timeoutFlag=" + timeoutFlag
-                + ", timeoutNotifyStrategy=" + timeoutNotifyStrategy
-                + ", timeout=" + timeout
-                + ", delayTime=" + delayTime
-                + ", resourceIds='" + resourceIds + '\''
-                + ", createTime=" + createTime
-                + ", updateTime=" + updateTime
-                + '}';
->>>>>>> d7af95f9
     }
 }