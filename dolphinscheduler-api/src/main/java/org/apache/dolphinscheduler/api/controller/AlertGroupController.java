--- conflicted
+++ resolved
@@ -80,15 +80,9 @@
      */
     @ApiOperation(value = "createAlertgroup", notes = "CREATE_ALERT_GROUP_NOTES")
     @ApiImplicitParams({
-<<<<<<< HEAD
         @ApiImplicitParam(name = "groupName", value = "GROUP_NAME", required = true, dataType = "String"),
         @ApiImplicitParam(name = "description", value = "DESC", dataType = "String"),
         @ApiImplicitParam(name = "alertInstanceIds", value = "alertInstanceIds", required = true, dataType = "String")
-=======
-            @ApiImplicitParam(name = "groupName", value = "GROUP_NAME", required = true, dataType = "String"),
-            @ApiImplicitParam(name = "description", value = "DESC", dataType = "String"),
-            @ApiImplicitParam(name = "alertInstanceIds", value = "alertInstanceIds", required = true, dataType = "String")
->>>>>>> d7af95f9
     })
     @PostMapping()
     @ResponseStatus(HttpStatus.CREATED)
@@ -130,15 +124,9 @@
      */
     @ApiOperation(value = "queryAlertGroupListPaging", notes = "QUERY_ALERT_GROUP_LIST_PAGING_NOTES")
     @ApiImplicitParams({
-<<<<<<< HEAD
         @ApiImplicitParam(name = "searchVal", value = "SEARCH_VAL", type = "String"),
         @ApiImplicitParam(name = "pageNo", value = "PAGE_NO", required = true, dataType = "Int", example = "1"),
         @ApiImplicitParam(name = "pageSize", value = "PAGE_SIZE", required = true, dataType = "Int", example = "20")
-=======
-            @ApiImplicitParam(name = "searchVal", value = "SEARCH_VAL", type = "String"),
-            @ApiImplicitParam(name = "pageNo", value = "PAGE_NO", required = true, dataType = "Int", example = "1"),
-            @ApiImplicitParam(name = "pageSize", value = "PAGE_SIZE", required = true, dataType = "Int", example = "20")
->>>>>>> d7af95f9
     })
     @GetMapping()
     @ResponseStatus(HttpStatus.OK)
@@ -154,30 +142,6 @@
         }
         searchVal = ParameterUtils.handleEscapes(searchVal);
         return alertGroupService.listPaging(loginUser, searchVal, pageNo, pageSize);
-<<<<<<< HEAD
-=======
-    }
-    /**
-     * check alarm group detail by Id
-     *
-     * @param loginUser login user
-     * @param id alert group id
-     * @return one alert group
-     */
-
-    @ApiOperation(value = "queryAlertGroupById", notes = "QUERY_ALERT_GROUP_BY_ID_NOTES")
-    @ApiImplicitParams({@ApiImplicitParam(name = "id", value = "ALERT_GROUP_ID", dataType = "Int", example = "1")
-    })
-    @PostMapping(value = "/query")
-    @ResponseStatus(HttpStatus.OK)
-    @ApiException(QUERY_ALERT_GROUP_ERROR)
-    @AccessLogAnnotation(ignoreRequestArgs = "loginUser")
-    public Result queryAlertGroupById(@ApiIgnore @RequestAttribute(value = Constants.SESSION_USER) User loginUser,
-                                      @RequestParam("id") Integer id) {
-
-        Map<String, Object> result = alertGroupService.queryAlertGroupById(loginUser, id);
-        return returnDataList(result);
->>>>>>> d7af95f9
     }
 
 
@@ -192,17 +156,10 @@
      */
     @ApiOperation(value = "updateAlertgroup", notes = "UPDATE_ALERT_GROUP_NOTES")
     @ApiImplicitParams({
-<<<<<<< HEAD
         @ApiImplicitParam(name = "id", value = "ALERT_GROUP_ID", required = true, dataType = "Int", example = "100"),
         @ApiImplicitParam(name = "groupName", value = "GROUP_NAME", required = true, dataType = "String"),
         @ApiImplicitParam(name = "description", value = "DESC", dataType = "String"),
         @ApiImplicitParam(name = "alertInstanceIds", value = "alertInstanceIds", required = true, dataType = "String")
-=======
-            @ApiImplicitParam(name = "id", value = "ALERT_GROUP_ID", required = true, dataType = "Int", example = "100"),
-            @ApiImplicitParam(name = "groupName", value = "GROUP_NAME", required = true, dataType = "String"),
-            @ApiImplicitParam(name = "description", value = "DESC", dataType = "String"),
-            @ApiImplicitParam(name = "alertInstanceIds", value = "alertInstanceIds", required = true, dataType = "String")
->>>>>>> d7af95f9
     })
     @PutMapping(value = "/{id}")
     @ResponseStatus(HttpStatus.OK)
