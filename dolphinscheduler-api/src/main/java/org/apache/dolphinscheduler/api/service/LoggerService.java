/*
 * Licensed to the Apache Software Foundation (ASF) under one or more
 * contributor license agreements.  See the NOTICE file distributed with
 * this work for additional information regarding copyright ownership.
 * The ASF licenses this file to You under the Apache License, Version 2.0
 * (the "License"); you may not use this file except in compliance with
 * the License.  You may obtain a copy of the License at
 *
 *    http://www.apache.org/licenses/LICENSE-2.0
 *
 * Unless required by applicable law or agreed to in writing, software
 * distributed under the License is distributed on an "AS IS" BASIS,
 * WITHOUT WARRANTIES OR CONDITIONS OF ANY KIND, either express or implied.
 * See the License for the specific language governing permissions and
 * limitations under the License.
 */
package org.apache.dolphinscheduler.api.service;

import org.apache.dolphinscheduler.api.enums.Status;
import org.apache.dolphinscheduler.api.utils.Result;
import org.apache.dolphinscheduler.common.Constants;
import org.apache.dolphinscheduler.common.utils.StringUtils;
import org.apache.dolphinscheduler.dao.entity.TaskInstance;
import org.apache.dolphinscheduler.service.log.LogClientService;
import org.apache.dolphinscheduler.service.process.ProcessService;
import org.slf4j.Logger;
import org.slf4j.LoggerFactory;
import org.springframework.beans.factory.annotation.Autowired;
import org.springframework.stereotype.Service;

import javax.annotation.PreDestroy;

/**
 * log service
 */
@Service
public class LoggerService {

  private static final Logger logger = LoggerFactory.getLogger(LoggerService.class);

  @Autowired
  private ProcessService processService;

  private final LogClientService logClient;

  public LoggerService(){
    logClient = new LogClientService();
  }

  @PreDestroy
  public void close(){
    logClient.close();
  }

  /**
   * view log
   *
   * @param taskInstId task instance id
   * @param skipLineNum skip line number
   * @param limit limit
   * @return log string data
   */
  public Result queryLog(int taskInstId, int skipLineNum, int limit) {

    TaskInstance taskInstance = processService.findTaskInstanceById(taskInstId);

    if (taskInstance == null){
      return new Result(Status.TASK_INSTANCE_NOT_FOUND.getCode(), Status.TASK_INSTANCE_NOT_FOUND.getMsg());
    }

    String host = taskInstance.getHost();
    if(StringUtils.isEmpty(host)){
      return new Result(Status.TASK_INSTANCE_NOT_FOUND.getCode(), Status.TASK_INSTANCE_NOT_FOUND.getMsg());
    }


    Result result = new Result(Status.SUCCESS.getCode(), Status.SUCCESS.getMsg());

    logger.info("log host : {} , logPath : {} , logServer port : {}",host,taskInstance.getLogPath(),Constants.RPC_PORT);
<<<<<<< HEAD
    LogClientService logClient = null;
    try {
      logClient = new LogClientService(host, Constants.RPC_PORT);
      String log = logClient.rollViewLog(taskInstance.getLogPath(),skipLineNum,limit);
      result.setData(log);
      logger.info(log);
    } finally {
      if(logClient != null){
        logClient.close();
      }
    }
=======
    String log = logClient.rollViewLog(host, Constants.RPC_PORT, taskInstance.getLogPath(),skipLineNum,limit);
    result.setData(log);
    logger.info(log);
>>>>>>> 820b84bb

    return result;
  }

  /**
   * get log size
   *
   * @param taskInstId task instance id
   * @return log byte array
   */
  public byte[] getLogBytes(int taskInstId) {
    TaskInstance taskInstance = processService.findTaskInstanceById(taskInstId);
    if (taskInstance == null){
      throw new RuntimeException("task instance is null");
    }
    String host = taskInstance.getHost();
<<<<<<< HEAD
    LogClientService logClient = null;
    try {
      logClient = new LogClientService(host, Constants.RPC_PORT);
      return logClient.getLogBytes(taskInstance.getLogPath());
    } finally {
      if(logClient != null){
        logClient.close();
      }
    }
=======
    return logClient.getLogBytes(host, Constants.RPC_PORT, taskInstance.getLogPath());
>>>>>>> 820b84bb
  }
}<|MERGE_RESOLUTION|>--- conflicted
+++ resolved
@@ -77,24 +77,9 @@
     Result result = new Result(Status.SUCCESS.getCode(), Status.SUCCESS.getMsg());
 
     logger.info("log host : {} , logPath : {} , logServer port : {}",host,taskInstance.getLogPath(),Constants.RPC_PORT);
-<<<<<<< HEAD
-    LogClientService logClient = null;
-    try {
-      logClient = new LogClientService(host, Constants.RPC_PORT);
-      String log = logClient.rollViewLog(taskInstance.getLogPath(),skipLineNum,limit);
-      result.setData(log);
-      logger.info(log);
-    } finally {
-      if(logClient != null){
-        logClient.close();
-      }
-    }
-=======
     String log = logClient.rollViewLog(host, Constants.RPC_PORT, taskInstance.getLogPath(),skipLineNum,limit);
     result.setData(log);
     logger.info(log);
->>>>>>> 820b84bb
-
     return result;
   }
 
@@ -110,18 +95,6 @@
       throw new RuntimeException("task instance is null");
     }
     String host = taskInstance.getHost();
-<<<<<<< HEAD
-    LogClientService logClient = null;
-    try {
-      logClient = new LogClientService(host, Constants.RPC_PORT);
-      return logClient.getLogBytes(taskInstance.getLogPath());
-    } finally {
-      if(logClient != null){
-        logClient.close();
-      }
-    }
-=======
     return logClient.getLogBytes(host, Constants.RPC_PORT, taskInstance.getLogPath());
->>>>>>> 820b84bb
   }
 }