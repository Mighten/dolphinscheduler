--- conflicted
+++ resolved
@@ -17,27 +17,7 @@
 package org.apache.dolphinscheduler.api.service;
 
 
-<<<<<<< HEAD
-import org.apache.dolphinscheduler.api.dto.CommandStateCount;
-import org.apache.dolphinscheduler.api.dto.DefineUserDto;
-import org.apache.dolphinscheduler.api.dto.TaskCountDto;
-import org.apache.dolphinscheduler.api.enums.Status;
-import org.apache.dolphinscheduler.common.Constants;
-import org.apache.dolphinscheduler.common.enums.CommandType;
-import org.apache.dolphinscheduler.common.enums.ExecutionStatus;
-import org.apache.dolphinscheduler.common.enums.UserType;
-import org.apache.dolphinscheduler.common.utils.DateUtils;
-import org.apache.dolphinscheduler.common.utils.StringUtils;
-import org.apache.dolphinscheduler.dao.entity.*;
-import org.apache.dolphinscheduler.dao.mapper.*;
-import org.apache.dolphinscheduler.service.process.ProcessService;
-import org.slf4j.Logger;
-import org.slf4j.LoggerFactory;
-import org.springframework.beans.factory.annotation.Autowired;
-import org.springframework.stereotype.Service;
-=======
 import org.apache.dolphinscheduler.dao.entity.User;
->>>>>>> 373cc47b
 
 import java.util.Map;
 
@@ -66,43 +46,7 @@
      * @param endDate end date
      * @return process instance state count data
      */
-<<<<<<< HEAD
-    public Map<String,Object> countProcessInstanceStateByProject(User loginUser, int projectId, String startDate, String endDate) {
-
-        Map<String, Object> result = new HashMap<>(5);
-        boolean checkProject = checkProject(loginUser, projectId, result);
-        if(!checkProject){
-            return result;
-        }
-
-        Date start = null;
-        Date end = null;
-        try {
-            start = DateUtils.getScheduleDate(startDate);
-            end = DateUtils.getScheduleDate(endDate);
-        } catch (Exception e) {
-            logger.error(e.getMessage(),e);
-            putErrorRequestParamsMsg(result);
-            return result;
-        }
-        Integer[] projectIdArray = getProjectIdsArrays(loginUser, projectId);
-        List<ExecuteStatusCount> processInstanceStateCounts =
-                processInstanceMapper.countInstanceStateByUser(start, end,
-                        projectIdArray);
-
-        if (processInstanceStateCounts != null) {
-            TaskCountDto taskCountResult = new TaskCountDto(processInstanceStateCounts);
-            // process state count needs to remove state of forced success
-            taskCountResult.removeStateFromCountList(ExecutionStatus.FORCED_SUCCESS);
-            result.put(Constants.DATA_LIST, taskCountResult);
-            putMsg(result, Status.SUCCESS);
-        }
-        return result;
-    }
-
-=======
     Map<String, Object> countProcessInstanceStateByProject(User loginUser, int projectId, String startDate, String endDate);
->>>>>>> 373cc47b
 
     /**
      * statistics the process definition quantities of certain person
@@ -122,118 +66,7 @@
      * @param endDate end date
      * @return command state count data
      */
-<<<<<<< HEAD
-    public Map<String, Object> countCommandState(User loginUser, int projectId, String startDate, String endDate) {
-
-        Map<String, Object> result = new HashMap<>(5);
-        boolean checkProject = checkProject(loginUser, projectId, result);
-        if(!checkProject){
-            return result;
-        }
-
-        /**
-         * find all the task lists in the project under the user
-         * statistics based on task status execution, failure, completion, wait, total
-         */
-        Date start = null;
-        Date end = null;
-
-        if (startDate != null && endDate != null){
-            try {
-                start = DateUtils.getScheduleDate(startDate);
-                end = DateUtils.getScheduleDate(endDate);
-            } catch (Exception e) {
-                logger.error(e.getMessage(),e);
-                putErrorRequestParamsMsg(result);
-                return result;
-            }
-        }
-
-
-        Integer[] projectIdArray = getProjectIdsArrays(loginUser, projectId);
-        // count command state
-        List<CommandCount> commandStateCounts =
-                commandMapper.countCommandState(
-                        loginUser.getId(),
-                        start,
-                        end,
-                        projectIdArray);
-
-        // count error command state
-        List<CommandCount> errorCommandStateCounts =
-                errorCommandMapper.countCommandState(
-                        start, end, projectIdArray);
-
-        //
-        Map<CommandType,Map<String,Integer>> dataMap = new HashMap<>();
-
-        Map<String,Integer> commonCommand = new HashMap<>();
-        commonCommand.put("commandState",0);
-        commonCommand.put("errorCommandState",0);
-
-
-        // init data map
-        /**
-         * START_PROCESS, START_CURRENT_TASK_PROCESS, RECOVER_TOLERANCE_FAULT_PROCESS, RECOVER_SUSPENDED_PROCESS,
-         START_FAILURE_TASK_PROCESS,COMPLEMENT_DATA,SCHEDULER, REPEAT_RUNNING,PAUSE,STOP,RECOVER_WAITTING_THREAD,
-         RESUME_FROM_FORCED_SUCCESS;
-         */
-        dataMap.put(CommandType.START_PROCESS,commonCommand);
-        dataMap.put(CommandType.START_CURRENT_TASK_PROCESS,commonCommand);
-        dataMap.put(CommandType.RECOVER_TOLERANCE_FAULT_PROCESS,commonCommand);
-        dataMap.put(CommandType.RECOVER_SUSPENDED_PROCESS,commonCommand);
-        dataMap.put(CommandType.START_FAILURE_TASK_PROCESS,commonCommand);
-        dataMap.put(CommandType.COMPLEMENT_DATA,commonCommand);
-        dataMap.put(CommandType.SCHEDULER,commonCommand);
-        dataMap.put(CommandType.REPEAT_RUNNING,commonCommand);
-        dataMap.put(CommandType.PAUSE,commonCommand);
-        dataMap.put(CommandType.STOP,commonCommand);
-        dataMap.put(CommandType.RECOVER_WAITTING_THREAD,commonCommand);
-        dataMap.put(CommandType.RESUME_FROM_FORCED_SUCCESS, commonCommand);
-
-        // put command state
-        for (CommandCount executeStatusCount : commandStateCounts){
-            Map<String,Integer> commandStateCountsMap = new HashMap<>(dataMap.get(executeStatusCount.getCommandType()));
-            commandStateCountsMap.put("commandState", executeStatusCount.getCount());
-            dataMap.put(executeStatusCount.getCommandType(),commandStateCountsMap);
-        }
-
-        // put error command state
-        for (CommandCount errorExecutionStatus : errorCommandStateCounts){
-            Map<String,Integer> errorCommandStateCountsMap = new HashMap<>(dataMap.get(errorExecutionStatus.getCommandType()));
-            errorCommandStateCountsMap.put("errorCommandState",errorExecutionStatus.getCount());
-            dataMap.put(errorExecutionStatus.getCommandType(),errorCommandStateCountsMap);
-        }
-
-        List<CommandStateCount> list = new ArrayList<>();
-        Iterator<Map.Entry<CommandType, Map<String, Integer>>> iterator = dataMap.entrySet().iterator();
-        while (iterator.hasNext()){
-            Map.Entry<CommandType, Map<String, Integer>> next = iterator.next();
-            CommandStateCount commandStateCount = new CommandStateCount(next.getValue().get("errorCommandState"),
-                    next.getValue().get("commandState"),next.getKey());
-            list.add(commandStateCount);
-        }
-
-        result.put(Constants.DATA_LIST, list);
-        putMsg(result, Status.SUCCESS);
-        return  result;
-    }
-
-    private Integer[] getProjectIdsArrays(User loginUser, int projectId) {
-        List<Integer> projectIds = new ArrayList<>();
-        if(projectId !=0){
-            projectIds.add(projectId);
-        }else if(loginUser.getUserType() == UserType.GENERAL_USER){
-            projectIds = processService.getProjectIdListHavePerm(loginUser.getId());
-            if(projectIds.size() ==0 ){
-                projectIds.add(0);
-            }
-        }
-        return projectIds.toArray(new Integer[projectIds.size()]);
-    }
-=======
     Map<String, Object> countCommandState(User loginUser, int projectId, String startDate, String endDate);
->>>>>>> 373cc47b
 
     /**
      * count queue state
