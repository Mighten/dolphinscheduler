--- conflicted
+++ resolved
@@ -32,102 +32,23 @@
 
     private final Logger logger = LoggerFactory.getLogger(NettyClientHandler.class);
 
-    /**
-     *  netty remote client
-     */
     private final NettyRemotingClient nettyRemotingClient;
 
-<<<<<<< HEAD
-    /**
-     *  client processors queue
-     */
-    private final ConcurrentHashMap<CommandType, Pair<NettyRequestProcessor, ExecutorService>> processors = new ConcurrentHashMap();
-
-=======
->>>>>>> 43bc5662
     public NettyClientHandler(NettyRemotingClient nettyRemotingClient){
         this.nettyRemotingClient = nettyRemotingClient;
     }
 
-    /**
-     *  When the current channel is not active,
-     *  the current channel has reached the end of its life cycle
-     *
-     * @param ctx channel handler context
-     * @throws Exception
-     */
     @Override
     public void channelInactive(ChannelHandlerContext ctx) throws Exception {
         nettyRemotingClient.closeChannel(ChannelUtils.toAddress(ctx.channel()));
         ctx.channel().close();
     }
 
-    /**
-     *  The current channel reads data from the remote
-     *
-     * @param ctx channel handler context
-     * @param msg message
-     * @throws Exception
-     */
     @Override
     public void channelRead(ChannelHandlerContext ctx, Object msg) throws Exception {
         processReceived((Command)msg);
     }
 
-<<<<<<< HEAD
-    /**
-     *  register processor
-     *
-     * @param commandType command type
-     * @param processor processor
-     */
-    public void registerProcessor(final CommandType commandType, final NettyRequestProcessor processor) {
-         this.registerProcessor(commandType, processor, nettyRemotingClient.getDefaultExecutor());
-    }
-
-    /**
-     * register processor
-     *
-     * @param commandType command type
-     * @param processor processor
-     * @param executor thread executor
-     */
-    public void registerProcessor(final CommandType commandType, final NettyRequestProcessor processor, final ExecutorService executor) {
-        ExecutorService executorRef = executor;
-        if(executorRef == null){
-            executorRef = nettyRemotingClient.getDefaultExecutor();
-        }
-        this.processors.putIfAbsent(commandType, new Pair<NettyRequestProcessor, ExecutorService>(processor, executorRef));
-    }
-
-    /**
-     *  process received logic
-     *
-     * @param channel channel
-     * @param msg message
-     */
-    private void processReceived(final Channel channel, final Command msg) {
-        final CommandType commandType = msg.getType();
-        final Pair<NettyRequestProcessor, ExecutorService> pair = processors.get(commandType);
-        if (pair != null) {
-            Runnable r = new Runnable() {
-                @Override
-                public void run() {
-                    try {
-                        pair.getLeft().process(channel, msg);
-                    } catch (Throwable ex) {
-                        logger.error("process msg {} error : {}", msg, ex);
-                    }
-                }
-            };
-            try {
-                pair.getRight().submit(r);
-            } catch (RejectedExecutionException e) {
-                logger.warn("thread pool is full, discard msg {} from {}", msg, ChannelUtils.getRemoteAddress(channel));
-            }
-        } else {
-            logger.warn("commandType {} not support", commandType);
-=======
     private void processReceived(final Command responseCommand) {
         ResponseFuture future = ResponseFuture.getFuture(responseCommand.getOpaque());
         if(future != null){
@@ -135,17 +56,9 @@
             future.executeInvokeCallback();
         } else{
             logger.warn("receive response {}, but not matched any request ", responseCommand);
->>>>>>> 43bc5662
         }
     }
 
-    /**
-     *  caught exception
-     *
-     * @param ctx channel handler context
-     * @param cause cause
-     * @throws Exception
-     */
     @Override
     public void exceptionCaught(ChannelHandlerContext ctx, Throwable cause) throws Exception {
         logger.error("exceptionCaught : {}", cause);
@@ -153,11 +66,6 @@
         ctx.channel().close();
     }
 
-    /**
-     *  channel write changed
-     * @param ctx channel handler context
-     * @throws Exception
-     */
     @Override
     public void channelWritabilityChanged(ChannelHandlerContext ctx) throws Exception {
         Channel ch = ctx.channel();
