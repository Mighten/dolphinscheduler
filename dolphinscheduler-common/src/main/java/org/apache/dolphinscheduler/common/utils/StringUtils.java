/*
 * Licensed to the Apache Software Foundation (ASF) under one or more
 * contributor license agreements.  See the NOTICE file distributed with
 * this work for additional information regarding copyright ownership.
 * The ASF licenses this file to You under the Apache License, Version 2.0
 * (the "License"); you may not use this file except in compliance with
 * the License.  You may obtain a copy of the License at
 *
 *    http://www.apache.org/licenses/LICENSE-2.0
 *
 * Unless required by applicable law or agreed to in writing, software
 * distributed under the License is distributed on an "AS IS" BASIS,
 * WITHOUT WARRANTIES OR CONDITIONS OF ANY KIND, either express or implied.
 * See the License for the specific language governing permissions and
 * limitations under the License.
 */

package org.apache.dolphinscheduler.common.utils;

<<<<<<< HEAD
import java.util.Iterator;

=======
import java.util.Collection;
import java.util.Iterator;

/**
 * java.lang.String utils class
 */
>>>>>>> faa11167
public class StringUtils {

    /**
     * The empty String {@code ""}.
     */
    public static final String EMPTY = "";

    public static final int INDEX_NOT_FOUND = -1;

    private StringUtils() {
        throw new UnsupportedOperationException("Construct StringUtils");
    }

    /**
     * <p>Checks if a CharSequence is empty ("") or null.</p>
     *
     * @param cs the CharSequence to check, may be null
     * @return {@code true} if the CharSequence is empty or null
     */
    public static boolean isEmpty(final CharSequence cs) {
        return cs == null || cs.length() == 0;
    }

    /**
     * <p>Checks if a CharSequence is not empty ("") and not null.</p>
     *
     * @param cs the CharSequence to check, may be null
     * @return {@code true} if the CharSequence is not empty and not null
     */
    public static boolean isNotEmpty(final CharSequence cs) {
        return !isEmpty(cs);
    }

    /**
     * <p>Checks if a CharSequence is empty (""), null or whitespace only.</p>
     *
     * @param cs the CharSequence to check, may be null
     * @return {@code true} if the CharSequence is null, empty or whitespace only
     */
    public static boolean isBlank(final CharSequence cs) {
        int strLen;
        if (cs == null || (strLen = cs.length()) == 0) {
            return true;
        }
        for (int i = 0; i < strLen; i++) {
            if (!Character.isWhitespace(cs.charAt(i))) {
                return false;
            }
        }
        return true;
    }

    /**
     * <p>Checks if a CharSequence is not empty (""), not null and not whitespace only.</p>
     *
     * @param cs the CharSequence to check, may be null
     * @return {@code true} if the CharSequence is not empty and not null and not whitespace only
     */
    public static boolean isNotBlank(final CharSequence cs) {
        return !isBlank(cs);
    }

    /**
     * <p>Replace all strings matching the regular expression \t \n \r with _</p>
     *
     * @param src the String , may be null
     * @return the string that has been replaced
     */
    public static String replaceNRTtoUnderline(String src) {
        return isBlank(src) ? src : src.replaceAll("[\n|\r|\t]", "_");
    }

    /**
     * <p>Removes control characters (char &lt;= 32) from both
     * ends of this String, handling {@code null} by returning
     * {@code null}.</p>
     *
     * @param str the String to be trimmed, may be null
     * @return the trimmed string, {@code null} if null String input
     */
    public static String trim(final String str) {
        return str == null ? null : str.trim();
    }

<<<<<<< HEAD
    public static String join(final Iterable<?> iterable, final String separator) {
        if (iterable == null) {
            return null;
        }
        Iterator<?> iterator = iterable.iterator();
        if (!iterator.hasNext()) {
            return EMPTY;
        }
        final Object first = iterator.next();
        if (!iterator.hasNext()) {
            return String.valueOf(first);
        }
        // two or more elements
        final StringBuilder buf = new StringBuilder(256);
        while (iterator.hasNext()) {
            if (separator != null) {
                buf.append(separator);
            }
            final Object obj = iterator.next();
            if (obj != null) {
                buf.append(obj);
            }
        }
        return buf.toString();
    }

    public static String defaultIfBlank(String str, String defaultStr) {
=======
    /**
     * <p>Returns either the passed in CharSequence, or if the CharSequence is
     * whitespace, empty ("") or {@code null}, the value of {@code defaultStr}.</p>
     *
     * @param <T> the specific kind of CharSequence
     * @param str the CharSequence to check, may be null
     * @param defaultStr  the default CharSequence to return
     *  if the input is whitespace, empty ("") or {@code null}, may be null
     * @return the passed in CharSequence, or the default
     */
    public static <T extends CharSequence> T defaultIfBlank(final T str, final T defaultStr) {
>>>>>>> faa11167
        return isBlank(str) ? defaultStr : str;
    }

    /**
     * <p>Compares two String, returning {@code true} if they represent
     * equal string, ignoring case.</p>
     *
     * @param str1  the first String, may be null
     * @param str2  the second String, may be null
     * @return {@code true} if the String are equal, case insensitive, or
     *  both {@code null}
     */
    public static boolean equalsIgnoreCase(String str1, String str2) {
        return str1 == null ? str2 == null : str1.equalsIgnoreCase(str2);
    }

<<<<<<< HEAD
    public static String substringBefore(final String str, final String separator) {
        if (isEmpty(str) || separator == null) {
            return str;
        }
        if (separator.isEmpty()) {
            return EMPTY;
        }
        final int pos = str.indexOf(separator);
        if (pos == INDEX_NOT_FOUND) {
            return str;
        }
        return str.substring(0, pos);
    }

    public static String substringAfter(final String str, final String separator) {
        if (isEmpty(str)) {
            return str;
        }
        if (separator == null) {
            return EMPTY;
        }
        final int pos = str.indexOf(separator);
        if (pos == INDEX_NOT_FOUND) {
            return EMPTY;
        }
        return str.substring(pos + separator.length());
    }

    public static long strDigitToLong(String str, long defaultValue) {
        if (str == null) {
            return defaultValue;
        } else {
            try {
                return Long.parseLong(str);
            } catch (NumberFormatException var4) {
                return defaultValue;
            }
        }
    }
=======
    /**
     * <p>Joins the elements of the provided Collection into a single String
     * containing the provided Collection of elements.</p>
     *
     * @param collection the collection, may be null
     * @param separator the separator
     * @return a single String
     */
    public static String join(Collection<?> collection, String separator) {
        return collection == null ? null : join(collection.iterator(), separator);
    }

    /**
     * <p>Joins the elements of the provided Iterator into a single String
     * containing the provided Iterator of elements.</p>
     *
     * @param iterator the iterator, may be null
     * @param separator the separator
     * @return a single String
     */
    public static String join(Iterator<?> iterator, String separator) {
        if (iterator == null) {
            return null;
        } else if (!iterator.hasNext()) {
            return "";
        } else {
            Object first = iterator.next();
            if (!iterator.hasNext()) {
                return first == null ? "" : first.toString();
            } else {
                StringBuilder buf = new StringBuilder(256);
                if (first != null) {
                    buf.append(first);
                }

                while (iterator.hasNext()) {
                    if (separator != null) {
                        buf.append(separator);
                    }

                    Object obj = iterator.next();
                    if (obj != null) {
                        buf.append(obj);
                    }
                }
                return buf.toString();
            }
        }
    }

>>>>>>> faa11167
}<|MERGE_RESOLUTION|>--- conflicted
+++ resolved
@@ -17,17 +17,13 @@
 
 package org.apache.dolphinscheduler.common.utils;
 
-<<<<<<< HEAD
 import java.util.Iterator;
 
-=======
 import java.util.Collection;
-import java.util.Iterator;
 
 /**
  * java.lang.String utils class
  */
->>>>>>> faa11167
 public class StringUtils {
 
     /**
@@ -112,35 +108,6 @@
         return str == null ? null : str.trim();
     }
 
-<<<<<<< HEAD
-    public static String join(final Iterable<?> iterable, final String separator) {
-        if (iterable == null) {
-            return null;
-        }
-        Iterator<?> iterator = iterable.iterator();
-        if (!iterator.hasNext()) {
-            return EMPTY;
-        }
-        final Object first = iterator.next();
-        if (!iterator.hasNext()) {
-            return String.valueOf(first);
-        }
-        // two or more elements
-        final StringBuilder buf = new StringBuilder(256);
-        while (iterator.hasNext()) {
-            if (separator != null) {
-                buf.append(separator);
-            }
-            final Object obj = iterator.next();
-            if (obj != null) {
-                buf.append(obj);
-            }
-        }
-        return buf.toString();
-    }
-
-    public static String defaultIfBlank(String str, String defaultStr) {
-=======
     /**
      * <p>Returns either the passed in CharSequence, or if the CharSequence is
      * whitespace, empty ("") or {@code null}, the value of {@code defaultStr}.</p>
@@ -152,7 +119,6 @@
      * @return the passed in CharSequence, or the default
      */
     public static <T extends CharSequence> T defaultIfBlank(final T str, final T defaultStr) {
->>>>>>> faa11167
         return isBlank(str) ? defaultStr : str;
     }
 
@@ -169,7 +135,6 @@
         return str1 == null ? str2 == null : str1.equalsIgnoreCase(str2);
     }
 
-<<<<<<< HEAD
     public static String substringBefore(final String str, final String separator) {
         if (isEmpty(str) || separator == null) {
             return str;
@@ -209,7 +174,7 @@
             }
         }
     }
-=======
+
     /**
      * <p>Joins the elements of the provided Collection into a single String
      * containing the provided Collection of elements.</p>
@@ -259,6 +224,4 @@
             }
         }
     }
-
->>>>>>> faa11167
 }