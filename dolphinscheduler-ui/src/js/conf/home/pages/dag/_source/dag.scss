--- conflicted
+++ resolved
@@ -15,548 +15,7 @@
  * limitations under the License.
  */
 
-<<<<<<< HEAD
-.dag-model {
-  background: url("../img/dag_bg.png");
-  height: calc(100vh - 100px);
-  ::selection {
-    background:transparent;
-  }
-  ::-moz-selection {
-    background:transparent;
-  }
-  ::-webkit-selection {
-    background:transparent;
-  }
-  .jsplumb-connector {
-    z-index: 1;
-  }
-  .endpoint-tasks {
-    margin-top:22px;
-  }
-  .draggable {
-    > span {
-      text-align: center;
-      display: block;
-      margin-top: -4px;
-      padding: 0 4px;
-      width: 200px;
-      margin-left: -81px;
-      position: absolute;
-      left: 0;
-      bottom: -12px;
-    }
-    .fa {
-      display: inline-block;
-      position: absolute;
-      right: -8px;
-      top: -8px;
-      z-index: 2;
-      cursor: pointer;
-    }
-    .icos {
-      display: inline-block;
-      cursor: pointer;
-    }
-    &.active-tasks {
-      span {
-        color: #0296DF;
-      }
-    }
-  }
-  .icos {
-    width: 32px;
-    height: 32px;
-    margin: 2px;
-    border-radius: 3px;
-    position: relative;
-    z-index: 9;
-  }
-  .icos-SHELL {
-    background: url("../img/toolbar_SHELL.png") no-repeat 50% 50%;
-  }
-  .icos-WATERDROP {
-    background: url("../img/toolbar_WATERDROP.png") no-repeat 50% 50%;
-  }
-  .icos-SUB_PROCESS {
-    background: url("../img/toolbar_SUB_PROCESS.png") no-repeat 50% 50%;
-  }
-  .icos-PROCEDURE {
-    background: url("../img/toolbar_PROCEDURE.png") no-repeat 50% 50%;
-  }
-  .icos-SQL {
-    background: url("../img/toolbar_SQL.png") no-repeat 50% 50%;
-  }
-  .icos-SPARK {
-    background: url("../img/toolbar_SPARK.png") no-repeat 50% 50%;
-  }
-  .icos-FLINK {
-    background: url("../img/toolbar_FLINK.png") no-repeat 50% 50%;
-  }
-  .icos-MR {
-    background: url("../img/toolbar_MR.png") no-repeat 50% 50%;
-  }
-  .icos-PYTHON {
-    background: url("../img/toolbar_PYTHON.png") no-repeat 50% 50%;
-  }
-  .icos-DEPENDENT {
-    background: url("../img/toolbar_DEPENDENT.png") no-repeat 50% 50%;
-  }
-  .icos-HTTP {
-    background: url("../img/toolbar_HTTP.png") no-repeat 50% 50%;
-  }
-  .icos-DATAX {
-    background: url("../img/toolbar_DATAX.png") no-repeat 50% 50%;
-  }
-  .icos-TIS {
-    background: url("../img/toolbar_TIS.svg") no-repeat 50% 50%;
-  }
-  .icos-SQOOP {
-    background: url("../img/toolbar_SQOOP.png") no-repeat 50% 50%;
-  }
-  .icos-CONDITIONS {
-    background: url("../img/toolbar_CONDITIONS.png") no-repeat 50% 50%;
-  }
-  .icos-SWITCH{
-    background: url("../img/toolbar_SWITCH.png") no-repeat 50% 50%;
-  }
-  .toolbar {
-    width: 60px;
-    height: 100%;
-    background: #F2F3F7;
-    float: left;
-    border-radius: 0 0 0 3px;
-    .title {
-      height: 40px;
-      line-height: 40px;
-      background: #40434C;
-      text-align: center;
-      border-radius: 3px 0 0 0;
-      span {
-        font-size: 14px;
-        color: #fff;
-        font-weight: bold;
-      }
-    }
-    .toolbar-btn {
-      overflow: hidden;
-      padding: 8px 11px 0 11px;
-      .bar-box {
-        width: 36px;
-        height: 36px;
-        float: left;
-        margin-bottom: 3px;
-        border-radius: 3px;
-        .disabled {
-          .icos {
-            opacity: .6;
-            -webkit-filter: grayscale(100%);
-            -moz-filter: grayscale(100%);
-            -ms-filter: grayscale(100%);
-            -o-filter: grayscale(100%);
-            filter: grayscale(100%);
-            filter: gray;
-          }
-        }
-        &:nth-child(odd) {
-          margin-right: 6px;
-        }
-        &.active {
-          background: #e1e2e3;
-        }
-      }
-    }
-  }
-  .dag-contect {
-    float: left;
-    width: calc(100% - 60px);
-    height: 100%;
-    .dag-toolbar {
-      height: 40px;
-      background: #F2F3F7;
-      position: relative;
-      border-radius: 0 3px 0 0;
-      .ans-btn-text {
-        color: #337ab7;
-        .ans-icon {
-          font-size: 16px;
-        }
-      }
-      .assist-btn {
-        position: absolute;
-        left: 10px;
-        top: 7px;
-        >.name {
-          padding-left: 6px;
-          vertical-align: middle;
-        }
-        >.copy-name {
-          cursor: pointer;
-          padding-left: 4px;
-          position: relative;
-          top: -2px;
-          &:hover {
-            i {
-              color: #47c3ff;
-            }
-          }
-          i {
-            color: #333;
-            font-size: 18px;
-            vertical-align: middle;
-          }
-        }
-      }
-      .save-btn {
-        position: absolute;
-        right: 8px;
-        top: 6px;
-        .operation {
-          overflow: hidden;
-          display: inline-block;
-          a {
-            float: left;
-            width: 28px;
-            height: 28px;
-            text-align: center;
-            line-height: 28px;
-            margin-left: 6px;
-            border-radius: 3px;
-            vertical-align: middle;
-            i {
-              color: #333;
-            }
-            &.active {
-              // background: #e1e2e3;
-              i {
-                color: #2d8cf0;
-              }
-            }
-            &.disable {
-              i {
-                color: #bbb;
-              }
-            }
-          }
-        }
-      }
-    }
-    .dag-container {
-      height: calc(100% - 40px);
-      overflow-x: auto;
-      &::-webkit-scrollbar{
-        width: 9px;
-      }
-    }
-  }
-  .tools-model {
-    height: 60px;
-    background: #F4F5F4;
-    border-radius: 3px 3px 0px 0px;
-  }
-}
-#screen {
-  margin-right: 5px;
-}
-.v-modal-custom-log {
-  z-index: 101;
-}
-
-svg path:hover {
-  cursor: pointer;
-}
-
-#chart-container .ui-selecting {
-  span {
-    color: #0296DF;
-  }
-}
-#chart-container .ui-selected {
-  span {
-    color: #0296DF;
-  }
-}
-
-.contextmenu {
-  position: fixed;
-  width: 90px;
-  background: #fff;
-  border-radius: 3px;
-  box-shadow: 0 2px 4px 1px rgba(0, 0, 0, 0.1);
-  padding: 4px 4px;
-  visibility:hidden;
-  z-index: 10000;
-  a {
-    height: 30px;
-    line-height: 28px;
-    display: block;
-    i {
-      font-size: 16px;
-      vertical-align: middle;
-      margin-left: 10px;
-    }
-    span {
-      vertical-align: middle;
-      font-size: 12px;
-      color: #666;
-      padding-left: 2px;
-    }
-    &:hover {
-      background: #f6faff;
-    }
-    &#startRunning {
-      i {
-        color: #35cd75;
-      }
-    }
-    &#editNodes {
-      i {
-        color: #0097e0;
-      }
-    }
-    &#removeNodes {
-      i {
-        color: #f04d4e;
-      }
-    }
-    &#copyNodes {
-      i {
-        color: #FABC05;
-      }
-    }
-    &.disbled {
-      i,span {
-        color: #aaa !important;
-      }
-    }
-  }
-}
-
-.jtk-demo {
-  //min-width: calc(100% - 220px);
-  width: 8000px;
-  height: 5000px;
-  svg:not(:root){
-    z-index: 11;
-  }
-}
-
-.jtk-demo-canvas {
-  position: relative;
-  height: 100%;
-  display: flex;
-}
-
-.jtk-bootstrap {
-  min-height: 100vh;
-  display: flex;
-  flex-direction: column;
-}
-
-.jtk-bootstrap .jtk-page-container {
-  display: flex;
-  width: 100vw;
-  justify-content: center;
-  flex: 1;
-}
-
-.jtk-bootstrap .jtk-container {
-  width: 60%;
-  max-width: 800px;
-}
-
-.jtk-bootstrap-wide .jtk-container {
-  width: 80%;
-  max-width: 1187px;
-}
-
-.jtk-demo-main {
-  position: relative;
-  margin-top: 98px;
-}
-
-.jtk-demo-main .description {
-  font-size: 13px;
-  margin-top: 25px;
-  padding: 13px;
-  margin-bottom: 22px;
-  background-color: #f4f5ef;
-}
-
-.jtk-demo-main .description li {
-  list-style-type: disc !important;
-}
-
-.canvas-wide {
-  padding-top: 10px;
-  margin-left: 0;
-  -ms-transition: all .1s ease-out;
-  -moz-transition: all .1s ease-out;
-  -webkit-transition: all .1s ease-out;
-  -o-transition: all .1s ease-out;
-}
-
-.jtk-demo-dataset {
-  text-align: left;
-  max-height: 600px;
-  overflow: auto;
-}
-
-.demo-title {
-  float: left;
-  font-size: 18px;
-}
-
-.controls {
-  top: 25px;
-  color: #FFF;
-  margin-right: 10px;
-  position: absolute;
-  left: 25px;
-  z-index: 1;
-}
-
-.controls i {
-  background-color: #3E7E9C;
-  border-radius: 4px;
-  cursor: pointer;
-  margin-right: 0;
-  padding: 4px;
-}
-.w {
-  position: absolute;
-  z-index: 4;
-  font-size: 11px;
-  -webkit-transition: background-color 0.25s ease-in;
-  -moz-transition: background-color 0.25s ease-in;
-  transition: background-color 0.25s ease-in;
-  border: 7px solid transparent;
-  border-bottom: 30px solid transparent;
-  .icos {
-    width: 50px;
-    height: 50px;
-    box-shadow: 2px 2px 19px #e0e0e0;
-    -o-box-shadow: 2px 2px 19px #e0e0e0;
-    -webkit-box-shadow: 2px 2px 19px #e0e0e0;
-    -moz-box-shadow: 2px 2px 19px #e0e0e0;
-    -moz-border-radius: 8px;
-    border-radius: 8px;
-    opacity: 0.8;
-    cursor: move;
-    background-color: #fff;
-  }
-  .name-p {
-    position: absolute;
-    left: 50%;
-    top: 58px;
-    width: 200px;
-    text-align: center;
-    margin-left: -100px;
-    word-break:break-all;
-  }
-  .ban-p {
-    position: absolute;
-    left: -4px;
-    top: 36px;
-    z-index: 21;
-    i {
-      font-size: 18px;
-      color: #ff0000;
-      cursor: pointer;
-    }
-  }
-  .state-p {
-    width: 20px;
-    height: 20px;
-    position: absolute;
-    top: -20px;
-    left: 18px;
-    text-align: center;
-    cursor: pointer;
-    b {
-      font-weight: normal;
-    }
-  }
-}
-
-.aLabel {
-  -webkit-transition: background-color 0.25s ease-in;
-  -moz-transition: background-color 0.25s ease-in;
-  transition: background-color 0.25s ease-in;
-  background-color: white;
-  opacity: 0.8;
-  padding: 0.3em;
-  border-radius: 0.5em;
-  border: 1px solid #346789;
-  cursor: pointer;
-}
-
-.aLabel.jtk-hover,
-.jtk-source-hover,
-.jtk-target-hover {
-  .icos {
-    background-color: #333;
-    color: #333;
-    -ms-transition: all 0.6s ease-out;
-    -moz-transition: all 0.6s ease-out;
-    -webkit-transition: all 0.6s ease-out;
-    -o-transition: all 0.6s ease-out;
-  }
-}
-
-.jtk-tasks-active {
-  .icos {
-    background-color: #2db7f5;
-    color: #0097e0;
-    -ms-transition: all 0.6s ease-out;
-    -moz-transition: all 0.6s ease-out;
-    -webkit-transition: all 0.6s ease-out;
-    -o-transition: all 0.6s ease-out;
-  }
-}
-
-
-.jtk-ep {
-  .ep {
-    display: block;
-  }
-}
-
-.ep {
-  position: absolute;
-  top: -4%;
-  right: -1px;
-  width: 1em;
-  height: 1em;
-  z-index: 12;
-  background-color: orange;
-  cursor: pointer;
-  box-shadow: 0 0 2px black;
-  -webkit-transition: -webkit-box-shadow 0.25s ease-in;
-  -moz-transition: -moz-box-shadow 0.25s ease-in;
-  transition: box-shadow 0.25s ease-in;
-  border-radius:100%;
-  display: none;
-}
-
-.ep:hover {
-  box-shadow: 0 0 6px black;
-}
-
-.statemachine-demo .jtk-endpoint {
-  z-index: 3;
-}
-
-#canvas {
-  .dot-style {
-    opacity: 0;
-  }
-}
-
-.form-mirror {
-=======
 .dag-chart {
->>>>>>> 1f838e61
   width: 100%;
   height: calc(100vh - 100px);
   padding: 10px;
