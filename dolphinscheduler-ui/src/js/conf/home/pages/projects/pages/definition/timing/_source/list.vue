--- conflicted
+++ resolved
@@ -124,24 +124,16 @@
         list: [],
         timingDialog: false,
         timingData: {
-<<<<<<< HEAD
-          item: {}
-=======
           item: {},
           receiversD: [],
           receiversCcD: []
->>>>>>> ab95b16d
         }
       }
     },
     props: {
     },
     methods: {
-<<<<<<< HEAD
-      ...mapActions('dag', ['getScheduleList', 'scheduleOffline', 'scheduleOnline', 'deleteTiming']),
-=======
       ...mapActions('dag', ['getScheduleList', 'scheduleOffline', 'scheduleOnline', 'getReceiver', 'deleteTiming']),
->>>>>>> ab95b16d
       /**
        * delete
        */
@@ -237,20 +229,28 @@
         })
       },
       /**
+       * get email
+       */
+      _getReceiver (id) {
+        return new Promise((resolve, reject) => {
+          this.getReceiver({ processDefinitionId: id }).then(res => {
+            resolve({
+              receivers: res.receivers && res.receivers.split(',') || [],
+              receiversCc: res.receiversCc && res.receiversCc.split(',') || []
+            })
+          })
+        })
+      },
+      /**
        * timing
        */
       _editTiming (item) {
-<<<<<<< HEAD
-        this.timingData.item = item
-        this.timingDialog = true
-=======
         this._getReceiver(item.processDefinitionId).then(res => {
           this.timingData.item = item
           this.timingData.receiversD = res.receivers
           this.timingData.receiversCcD = res.receiversCc
           this.timingDialog = true
         })
->>>>>>> ab95b16d
       },
       onUpdateTiming () {
         this.pageNo = 1
