#
# Licensed to the Apache Software Foundation (ASF) under one or more
# contributor license agreements.  See the NOTICE file distributed with
# this work for additional information regarding copyright ownership.
# The ASF licenses this file to You under the Apache License, Version 2.0
# (the "License"); you may not use this file except in compliance with
# the License.  You may obtain a copy of the License at
#
#     http://www.apache.org/licenses/LICENSE-2.0
#
# Unless required by applicable law or agreed to in writing, software
# distributed under the License is distributed on an "AS IS" BASIS,
# WITHOUT WARRANTIES OR CONDITIONS OF ANY KIND, either express or implied.
# See the License for the specific language governing permissions and
# limitations under the License.
#

{{/* vim: set filetype=mustache: */}}

{{/*
Create a default fully qualified app name.
We truncate at 63 chars because some Kubernetes name fields are limited to this (by the DNS naming spec).
If release name contains chart name it will be used as a full name.
*/}}
{{- define "dolphinscheduler.fullname" -}}
{{- .Release.Name | trunc 63 | trimSuffix "-" -}}
{{- end -}}

{{/*
Create a default docker image fullname.
*/}}
{{- define "dolphinscheduler.image.fullname" -}}
{{- .Values.image.repository }}:{{ .Values.image.tag | default .Chart.AppVersion -}}
{{- end -}}

{{/*
Create a default common labels.
*/}}
{{- define "dolphinscheduler.common.labels" -}}
app.kubernetes.io/instance: {{ .Release.Name }}
app.kubernetes.io/managed-by: {{ .Release.Service }}
app.kubernetes.io/version: {{ .Chart.AppVersion }}
{{- end -}}

{{/*
Create a master labels.
*/}}
{{- define "dolphinscheduler.master.labels" -}}
app.kubernetes.io/name: {{ include "dolphinscheduler.fullname" . }}-master
app.kubernetes.io/component: master
{{ include "dolphinscheduler.common.labels" . }}
{{- end -}}

{{/*
Create a worker labels.
*/}}
{{- define "dolphinscheduler.worker.labels" -}}
app.kubernetes.io/name: {{ include "dolphinscheduler.fullname" . }}-worker
app.kubernetes.io/component: worker
{{ include "dolphinscheduler.common.labels" . }}
{{- end -}}

{{/*
Create an alert labels.
*/}}
{{- define "dolphinscheduler.alert.labels" -}}
app.kubernetes.io/name: {{ include "dolphinscheduler.fullname" . }}-alert
app.kubernetes.io/component: alert
{{ include "dolphinscheduler.common.labels" . }}
{{- end -}}

{{/*
Create an api labels.
*/}}
{{- define "dolphinscheduler.api.labels" -}}
app.kubernetes.io/name: {{ include "dolphinscheduler.fullname" . }}-api
app.kubernetes.io/component: api
{{ include "dolphinscheduler.common.labels" . }}
{{- end -}}

{{/*
Create a default fully qualified postgresql name.
We truncate at 63 chars because some Kubernetes name fields are limited to this (by the DNS naming spec).
*/}}
{{- define "dolphinscheduler.postgresql.fullname" -}}
{{- $name := default "postgresql" .Values.postgresql.nameOverride -}}
{{- printf "%s-%s" .Release.Name $name | trunc 63 | trimSuffix "-" -}}
{{- end -}}

{{/*
Create a default fully qualified zookkeeper name.
We truncate at 63 chars because some Kubernetes name fields are limited to this (by the DNS naming spec).
*/}}
{{- define "dolphinscheduler.zookeeper.fullname" -}}
{{- $name := default "zookeeper" .Values.zookeeper.nameOverride -}}
{{- printf "%s-%s" .Release.Name $name | trunc 63 | trimSuffix "-" -}}
{{- end -}}

{{/*
Create a default fully qualified zookkeeper quorum.
*/}}
{{- define "dolphinscheduler.zookeeper.quorum" -}}
{{- $port := default "2181" (.Values.zookeeper.service.port | toString) -}}
{{- printf "%s:%s" (include "dolphinscheduler.zookeeper.fullname" .) $port -}}
{{- end -}}

{{/*
Create a database environment variables.
*/}}
{{- define "dolphinscheduler.database.env_vars" -}}
- name: DATABASE_TYPE
  {{- if .Values.postgresql.enabled }}
  value: "postgresql"
  {{- else }}
  value: {{ .Values.externalDatabase.type | quote }}
  {{- end }}
- name: DATABASE_DRIVER
  {{- if .Values.postgresql.enabled }}
  value: "org.postgresql.Driver"
  {{- else }}
  value: {{ .Values.externalDatabase.driver | quote }}
  {{- end }}
- name: DATABASE_HOST
  {{- if .Values.postgresql.enabled }}
  value: {{ template "dolphinscheduler.postgresql.fullname" . }}
  {{- else }}
  value: {{ .Values.externalDatabase.host | quote }}
  {{- end }}
- name: DATABASE_PORT
  {{- if .Values.postgresql.enabled }}
  value: "5432"
  {{- else }}
  value: {{ .Values.externalDatabase.port | quote }}
  {{- end }}
- name: DATABASE_USERNAME
  {{- if .Values.postgresql.enabled }}
  value: {{ .Values.postgresql.postgresqlUsername }}
  {{- else }}
  value: {{ .Values.externalDatabase.username | quote }}
  {{- end }}
- name: DATABASE_PASSWORD
  valueFrom:
    secretKeyRef:
      {{- if .Values.postgresql.enabled }}
      name: {{ template "dolphinscheduler.postgresql.fullname" . }}
      key: postgresql-password
      {{- else }}
      name: {{ include "dolphinscheduler.fullname" . }}-externaldb
      key: database-password
      {{- end }}
- name: DATABASE_DATABASE
  {{- if .Values.postgresql.enabled }}
  value: {{ .Values.postgresql.postgresqlDatabase }}
  {{- else }}
  value: {{ .Values.externalDatabase.database | quote }}
  {{- end }}
- name: DATABASE_PARAMS
  {{- if .Values.postgresql.enabled }}
  value: "characterEncoding=utf8"
  {{- else }}
  value: {{ .Values.externalDatabase.params | quote }}
  {{- end }}
{{- end -}}

<<<<<<< HEAD
{{/* todo
Create a rregistry environment variables.
=======
{{/*
Create a registry environment variables.
>>>>>>> 93f1d4df
*/}}
{{- define "dolphinscheduler.registry.env_vars" -}}
- name: REGISTRY_PLUGIN_DIR
  {{- if .Values.zookeeper.enabled }}
  value: "lib/plugin/registry"
  {{- else }}
  value: {{ .Values.externalRegistry.registryPluginDir }}
  {{- end }}
- name: REGISTRY_PLUGIN_NAME
  {{- if .Values.zookeeper.enabled }}
  value: "zookeeper"
  {{- else }}
  value: {{ .Values.externalRegistry.registryPluginName }}
  {{- end }}
- name: REGISTRY_SERVERS
  {{- if .Values.zookeeper.enabled }}
  value: {{ template "dolphinscheduler.zookeeper.quorum" . }}
  {{- else }}
  value: {{ .Values.externalRegistry.registryServers }}
  {{- end }}
{{- end -}}

{{/*
Create a common fs_s3a environment variables.
*/}}
{{- define "dolphinscheduler.fs_s3a.env_vars" -}}
{{- if eq (default "HDFS" .Values.common.configmap.RESOURCE_STORAGE_TYPE) "S3" -}}
- name: FS_S3A_SECRET_KEY
  valueFrom:
    secretKeyRef:
      key: fs-s3a-secret-key
      name: {{ include "dolphinscheduler.fullname" . }}-fs-s3a
{{- end -}}
{{- end -}}

{{/*
Create a sharedStoragePersistence volume.
*/}}
{{- define "dolphinscheduler.sharedStorage.volume" -}}
{{- if .Values.common.sharedStoragePersistence.enabled -}}
- name: {{ include "dolphinscheduler.fullname" . }}-shared
  persistentVolumeClaim:
    claimName: {{ include "dolphinscheduler.fullname" . }}-shared
{{- end -}}
{{- end -}}

{{/*
Create a sharedStoragePersistence volumeMount.
*/}}
{{- define "dolphinscheduler.sharedStorage.volumeMount" -}}
{{- if .Values.common.sharedStoragePersistence.enabled -}}
- mountPath: {{ .Values.common.sharedStoragePersistence.mountPath | quote }}
  name: {{ include "dolphinscheduler.fullname" . }}-shared
{{- end -}}
{{- end -}}

{{/*
Create a fsFileResourcePersistence volume.
*/}}
{{- define "dolphinscheduler.fsFileResource.volume" -}}
{{- if .Values.common.fsFileResourcePersistence.enabled -}}
- name: {{ include "dolphinscheduler.fullname" . }}-fs-file
  persistentVolumeClaim:
    claimName: {{ include "dolphinscheduler.fullname" . }}-fs-file
{{- end -}}
{{- end -}}

{{/*
Create a fsFileResourcePersistence volumeMount.
*/}}
{{- define "dolphinscheduler.fsFileResource.volumeMount" -}}
{{- if .Values.common.fsFileResourcePersistence.enabled -}}
- mountPath: {{ default "/dolphinscheduler" .Values.common.configmap.RESOURCE_UPLOAD_PATH | quote }}
  name: {{ include "dolphinscheduler.fullname" . }}-fs-file
{{- end -}}
{{- end -}}<|MERGE_RESOLUTION|>--- conflicted
+++ resolved
@@ -162,13 +162,8 @@
   {{- end }}
 {{- end -}}
 
-<<<<<<< HEAD
-{{/* todo
-Create a rregistry environment variables.
-=======
 {{/*
 Create a registry environment variables.
->>>>>>> 93f1d4df
 */}}
 {{- define "dolphinscheduler.registry.env_vars" -}}
 - name: REGISTRY_PLUGIN_DIR
